--- conflicted
+++ resolved
@@ -233,22 +233,14 @@
 
                 # Track metrics
                 processing_time = asyncio.get_event_loop().time() - start_time
-                message_processing_time.labels(event_type=event_type).observe(processing_time)
+                message_processing_time.labels(event_type=event_type).observe(
+                    processing_time
+                )
                 messages_processed.labels(event_type=event_type).inc()
                 self._messages_processed += 1
 
-<<<<<<< HEAD
                 span.set_attribute("message.processing_time_seconds", processing_time)
                 span.set_status(trace.Status(trace.StatusCode.OK))
-=======
-            # Track metrics
-            processing_time = asyncio.get_event_loop().time() - start_time
-            message_processing_time.labels(event_type=event_type).observe(
-                processing_time
-            )
-            messages_processed.labels(event_type=event_type).inc()
-            self._messages_processed += 1
->>>>>>> 9dd59af5
 
         except json.JSONDecodeError as e:
             logger.error(f"Failed to decode JSON message: {e}")
